# Test 1
+++
<h1>Test 1</h1>
+++
.# Test 2
+++
<h1 special="test 2">Test 2</h1>
+++
# Test 3
{frontmatter}
# Section in matter
{mainmatter}
+++
<h1>Test 3</h1>
<section matter="front">
<h1>Section in matter</h1>
</section>
<section matter="main"></section>
+++
# Test Code Captions
~~~ go
println("hi")
~~~
Figure: This *is* a
  caption.
+++
<h1>Test Code Captions</h1>
<figure>
<pre><code class="language-go">println(&quot;hi&quot;)
</code></pre>
<figcaption>This <em>is</em> a
  caption.</figcaption>
</figure>
+++
# Test Quote Captions
> To be, or not to be

Quote: Shakespeare.
+++
<h1>Test Quote Captions</h1>
<figure>
<blockquote>
<p>To be, or not to be</p>
</blockquote>
<figcaption>Shakespeare.</figcaption>
</figure>
+++
> Bare
+++
<blockquote>
<p>Bare</p>
</blockquote>
+++
# Test Citations
[@RFC1034]
+++
<h1>Test Citations</h1>

<p><cite class="informative"><a href="#RFC1034"></a></cite></p>
+++
# Test Multiple Citations
[@RFC1034; @!RFC1035]
+++
<h1>Test Multiple Citations</h1>

<p><cite class="informative"><a href="#RFC1034"></a></cite><cite class="normative"><a href="#RFC1035"></a></cite></p>
+++
# Test Multiple Citations with modifier
[@-RFC1034] [@?RFC1035]
+++
<h1>Test Multiple Citations with modifier</h1>

<p><cite class="suppressed"><a href="#RFC1034"></a></cite> <cite class="informative"><a href="#RFC1035"></a></cite></p>
+++
{.myclass1 .myclass2}
~~~
code
~~~
+++
<pre><code class="myclass1 myclass2">code
</code></pre>
+++
# Index
(!myitem, subitem)
(!!item)
(!!item,   subtitem  )
+++
<h1>Index</h1>

<p><span class="index" id="idxref:0"></span>
<span class="index" id="idxref:1"></span>
<span class="index" id="idxref:2"></span></p>
+++
# Cross ref
Look at (#basics)
+++
<h1>Cross ref</h1>

<<<<<<< HEAD
<p>Look at <a href="basics"></a></p>
+++
Name    | Age
--------|------
Bob     | 27
Alice   | 23
Caption: Look at this table!
+++
<figure>
<table>
<thead>
<tr>
<th>Name</th>
<th>Age</th>
</tr>
</thead>

<tbody>
<tr>
<td>Bob</td>
<td>27</td>
</tr>

<tr>
<td>Alice</td>
<td>23</td>
</tr>
</tbody>
</table>
<figcaption>Look at this table!</figcaption>
</figure>
=======
<p>Look at <a href="#basics"></a></p>
>>>>>>> 8d1c9c05
<|MERGE_RESOLUTION|>--- conflicted
+++ resolved
@@ -95,9 +95,8 @@
 Look at (#basics)
 +++
 <h1>Cross ref</h1>
-
-<<<<<<< HEAD
-<p>Look at <a href="basics"></a></p>
++++
+<p>Look at <a href="#basics"></a></p>
 +++
 Name    | Age
 --------|------
@@ -127,7 +126,4 @@
 </tbody>
 </table>
 <figcaption>Look at this table!</figcaption>
-</figure>
-=======
-<p>Look at <a href="#basics"></a></p>
->>>>>>> 8d1c9c05
+</figure>